--- conflicted
+++ resolved
@@ -40,7 +40,7 @@
     "broccoli-lint-eslint": "^2.3.0",
     "broccoli-merge-trees": "^1.1.1",
     "broccoli-sourcemap-concat": "^0.4.3",
-<<<<<<< HEAD
+    "broccoli-string-replace": "^0.1.1",
     "js-string-escape": "^1.0.1",
     "loader.js": "4.0.1",
     "qunitjs": "^1.23.1",
@@ -52,12 +52,5 @@
   "dependencies": {
     "immutable": "^3.7.6",
     "rxjs-es": "5.0.0-beta.10"
-=======
-    "broccoli-string-replace": "^0.1.0",
-    "git-repo-version": "^0.1.1",
-    "testem": "^0.7.6",
-    "yuidocjs": "^0.8.1",
-    "broccoli-babel-transpiler": "^5.4.5"
->>>>>>> 0a372fed
   }
 }